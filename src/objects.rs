--- conflicted
+++ resolved
@@ -1168,14 +1168,7 @@
     #[serde(skip)]
     pub to_stop_type: StopType,
     pub pathway_mode: PathwayMode,
-<<<<<<< HEAD
-    #[serde(
-        deserialize_with = "de_from_u8_with_check",
-        serialize_with = "ser_from_bool"
-    )]
-=======
     #[serde(deserialize_with = "de_from_u8", serialize_with = "ser_from_bool")]
->>>>>>> 90e1b13c
     pub is_bidirectional: bool,
     #[serde(default, deserialize_with = "de_option_positive_decimal")]
     pub length: Option<Decimal>,
